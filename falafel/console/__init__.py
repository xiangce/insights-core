--- conflicted
+++ resolved
@@ -102,12 +102,9 @@
     parser.add_argument("--hide-missing", dest="list_missing", action="store_false", default=True, help="Hide missing file listing")
     parser.add_argument("--max-width", dest="max_width", action="store", type=int, default=0, help="Max output width.  Defaults to width of console")
     parser.add_argument("--verbose", "-v", dest="verbose", action="count", default=0)
-<<<<<<< HEAD
-    parser.add_argument("reports", nargs="*", help="path to a report to analyze (the path can be to a tar file, or to an expanded directory tree)")
-=======
     parser.add_argument("--spec-map", dest="spec_map", action="store_true", default=False, help="Print the spec file mapping and exit")
     parser.add_argument("--mem-only", dest="mem_only", action="store_true", default=False, help="Use in-memory extracter")
->>>>>>> 06f59a94
+    parser.add_argument("reports", nargs="*", help="path to a report to analyze (the path can be to a tar file, or to an expanded directory tree)")
 
     args = parser.parse_args()
     args.list_missing = False  # Force suppression until we make it work again
@@ -125,14 +122,9 @@
         logging.info("Loading %s", module)
         plugins.load(module)
 
-<<<<<<< HEAD
     if args.reports:
         for report in args.reports:
             Formatter(args).format_results(*runner.handle_sosreport(report))
-=======
-    if args.sosreport:
-        Formatter(args).format_results(*runner.handle_sosreport(args.sosreport, args.spec_map))
->>>>>>> 06f59a94
 
 if __name__ == "__main__":
     main()